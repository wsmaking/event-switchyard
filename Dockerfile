--- conflicted
+++ resolved
@@ -30,11 +30,7 @@
 # ソースをコピー
 COPY app/src /workspace/app/src
 
-<<<<<<< HEAD
 # fat-jar を作る（フロントエンドも自動ビルド、configuration-cache除外）
-=======
-# fat-jar を作る（configuration-cache除外）
->>>>>>> da568d0a
 RUN --mount=type=cache,target=/home/gradle/.gradle \
     rm -rf /home/gradle/.gradle/configuration-cache && \
     gradle --no-daemon :app:shadowJar
