--- conflicted
+++ resolved
@@ -23,12 +23,9 @@
 
 # fat-jar を作る（configuration-cache除外）
 RUN --mount=type=cache,target=/home/gradle/.gradle \
-<<<<<<< HEAD
     rm -rf /home/gradle/.gradle/configuration-cache && \
     gradle --no-daemon :app:shadowJar
-=======
-    gradle --no-daemon --no-configuration-cache :app:shadowJar
->>>>>>> 7921d2bf
+
 
 # ===== Runtime stage (JRE + HFT最適化) =====
 FROM eclipse-temurin:21-jre
