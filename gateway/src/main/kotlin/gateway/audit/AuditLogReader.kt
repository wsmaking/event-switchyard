--- conflicted
+++ resolved
@@ -15,19 +15,11 @@
         orderId: String,
         limit: Int?,
         since: java.time.Instant?,
-<<<<<<< HEAD
-        after: java.time.Instant?,
-        types: Set<String>?
-=======
         after: java.time.Instant?
->>>>>>> 755ca644
     ): List<AuditEvent> {
         return readEvents(limit) { event ->
             if (event.orderId != orderId) return@readEvents false
             if (event.accountId != null && event.accountId != accountId) return@readEvents false
-<<<<<<< HEAD
-            if (!matchType(event.type, types)) return@readEvents false
-=======
             matchTime(event.at, since, after)
         }
     }
@@ -40,7 +32,6 @@
     ): List<AuditEvent> {
         return readEvents(limit) { event ->
             if (event.accountId != accountId) return@readEvents false
->>>>>>> 755ca644
             matchTime(event.at, since, after)
         }
     }
