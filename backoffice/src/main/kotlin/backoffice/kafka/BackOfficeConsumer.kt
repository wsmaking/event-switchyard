--- conflicted
+++ resolved
@@ -125,18 +125,11 @@
         return true
     }
 
-<<<<<<< HEAD
     private fun onOrderAccepted(ev: BusEvent): Boolean {
         val orderId = ev.orderId ?: return false
+        if (store.findOrderMeta(orderId) != null) return false
         val symbol = ev.data["symbol"] as? String ?: return false
         val sideStr = ev.data["side"] as? String ?: return false
-=======
-    private fun onOrderAccepted(ev: BusEvent) {
-        val orderId = ev.orderId ?: return
-        if (store.findOrderMeta(orderId) != null) return
-        val symbol = ev.data["symbol"] as? String ?: return
-        val sideStr = ev.data["side"] as? String ?: return
->>>>>>> d56e6bdc
         val side =
             try {
                 Side.valueOf(sideStr)
